--- conflicted
+++ resolved
@@ -1,11 +1,7 @@
 import json
-<<<<<<< HEAD
+from dataclasses import dataclass
 from datetime import datetime
-from typing import Optional, Union
-=======
-from dataclasses import dataclass
 from typing import Optional, Union, Dict
->>>>>>> 08f8f849
 from uuid import UUID
 
 from pydantic import BaseModel as BaseSchema

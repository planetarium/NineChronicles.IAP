import json
import os
<<<<<<< HEAD
from typing import Tuple, List, Dict, Optional
=======
from datetime import datetime
from typing import Tuple, List, Dict, Optional, Annotated
>>>>>>> 35a10a0c
from uuid import UUID

import boto3
import requests
from fastapi import APIRouter, Depends, Query
from googleapiclient.errors import HttpError
from sqlalchemy import select
from sqlalchemy.orm import joinedload

from common.enums import ReceiptStatus, Store, GooglePurchaseState
from common.models.product import Product
from common.models.receipt import Receipt
from common.utils import get_google_client
from iap import settings
from iap.dependencies import session
from iap.main import logger
from iap.schemas.receipt import ReceiptSchema, ReceiptDetailSchema, GooglePurchaseSchema
from iap.validator.common import get_order_data

router = APIRouter(
    prefix="/purchase",
    tags=["Purchase"],
)

sqs = boto3.client("sqs", region_name=settings.REGION_NAME)
SQS_URL = os.environ.get("SQS_URL")


# TODO: validate from store
def validate_apple() -> Tuple[bool, str]:
    resp = requests.post(settings.APPLE_VALIDATION_URL, )
    return True, ""


def validate_google(sku: str, token: str) -> Tuple[bool, str, GooglePurchaseSchema]:
    client = get_google_client(settings.GOOGLE_CREDENTIALS)
    resp = GooglePurchaseSchema(
        **(client.purchases().products()
           .get(packageName=settings.GOOGLE_PACKAGE_NAME, productId=sku, token=token)
           .execute())
    )
    msg = ""
    if resp.purchaseState != GooglePurchaseState.PURCHASED:
        return False, f"Purchase state of this receipt is not valid: {resp.purchaseState.name}", resp
    return True, msg, resp


def consume_google(sku: str, token: str):
    client = get_google_client(settings.GOOGLE_CREDENTIALS)
    try:
        resp = client.purchases().products().consume(
            packageName=settings.GOOGLE_PACKAGE_NAME, productId=sku, token=token
        )
        logger.debug(resp)
    except HttpError as e:
        logger.error(e)
        raise e


def raise_error(sess, receipt: Receipt, e: Exception):
    sess.add(receipt)
    sess.commit()
    logger.error(f"[{receipt.uuid}] :: {e}")
    raise e


@router.post("/request", response_model=ReceiptDetailSchema)
def request_product(receipt_data: ReceiptSchema, sess=Depends(session)):
    """
    # Purchase Request
    ---

    **Request receipt validation and unload product from IAP garage to buyer.**

    ### Request Body
    - `store` :: int : Store type in IntEnum Please see StoreType Enum.
    - `data` :: str : JSON serialized string of full details of receipt.
        For `TEST` type store, the `data` should have following fields:
        - `productId` :: int : IAP service managed product id.
        - `orderId` :: str : Unique order ID of this purchase. Sending random UUID string is good.
        - `purchaseTime` :: int : Purchase timestamp in unix timestamp format. Note that not in millisecond, just second.
    - `agentAddress` :: str : 9c agent address who bought product on store.
    - `avatarAddress` :: str : 9c avatar address to get items in bought product.
    """
    order_id, product_id, purchased_at = get_order_data(receipt_data)
    prev_receipt = sess.scalar(
        select(Receipt).where(Receipt.store == receipt_data.store, Receipt.order_id == order_id)
    )
    if prev_receipt:
        logger.debug(f"prev. receipt exists: {prev_receipt.uuid}")
        return prev_receipt

    product = None
    # If prev. receipt exists, check current status and returns result
    if receipt_data.store in (Store.GOOGLE, Store.GOOGLE_TEST):
        # Test based on google for soft launch v1
        product = sess.scalar(
            select(Product)
            .options(joinedload(Product.fav_list)).options(joinedload(Product.fungible_item_list))
            .where(Product.active.is_(True), Product.google_sku == product_id)
        )
    elif receipt_data.store in (Store.APPLE, Store.APPLE_TEST):
        # FIXME: Get real product when you support apple
        #  This is just to avoid error
        product = sess.scalar(
            select(Product)
            .options(joinedload(Product.fav_list)).options(joinedload(Product.fungible_item_list))
            .where(Product.active.is_(True), Product.id == product_id)
        )
    elif receipt_data.store == Store.TEST:
        product = sess.scalar(
            select(Product)
            .options(joinedload(Product.fav_list)).options(joinedload(Product.fungible_item_list))
            .where(Product.active.is_(True), Product.id == product_id)
        )

    # Save incoming data first
    receipt = Receipt(
        store=receipt_data.store,
        data=receipt_data.data,
        agent_addr=receipt_data.agentAddress,
        avatar_addr=receipt_data.avatarAddress,
        order_id=order_id,
        purchased_at=purchased_at,
        product_id=product.id if product is not None else None,
    )
    sess.add(receipt)
    sess.flush()
    sess.refresh(receipt)

    if not product:
        receipt.status = ReceiptStatus.INVALID
        raise_error(sess, receipt,
                    ValueError(f"{product_id} is not valid product ID for {receipt_data.store.name} store."))

    receipt.status = ReceiptStatus.VALIDATION_REQUEST

    # validate
    if receipt_data.store in (Store.GOOGLE, Store.GOOGLE_TEST):
        token = receipt_data.order.get("purchaseToken")
        if not (product_id and token):
            receipt.status = ReceiptStatus.INVALID
            raise_error(sess, receipt,
                        ValueError("Invalid Receipt: Both productId and purchaseToken must be present en receipt data"))

        success, msg, purchase = validate_google(product_id, token)
        consume_google(product_id, token)

    elif receipt_data.store in (Store.APPLE, Store.APPLE_TEST):
        # TODO: Support Apple
        success, msg = validate_apple()
    elif receipt_data.store == Store.TEST:
        success, msg = True, "This is test"
    else:
        receipt.status = ReceiptStatus.UNKNOWN
        success, msg = False, f"{receipt.store} is not validatable store."

    if not success:
        receipt.status = ReceiptStatus.INVALID
        raise_error(sess, receipt, ValueError(f"Receipt validation failed: {msg}"))

    receipt.status = ReceiptStatus.VALID

    # TODO: check balance and inventory

    msg = {
        "agent_addr": receipt_data.agentAddress,
        "avatar_addr": receipt_data.avatarAddress,
        "product_id": product.id,
        "uuid": str(receipt.uuid),
    }

    resp = sqs.send_message(QueueUrl=SQS_URL, MessageBody=json.dumps(msg))
    sess.add(receipt)
    sess.commit()
    sess.refresh(receipt)
    logger.debug(f"message [{resp['MessageId']}] sent to SQS.")
    return receipt


@router.get("/status", response_model=Dict[UUID, Optional[ReceiptDetailSchema]])
def purchase_status(uuid: Annotated[List[UUID], Query()] = ..., sess=Depends(session)):
    """
    Get current status of receipt.  
    You can validate multiple UUIDs at once.

    **NOTE**  
    For the non-existing UUID, response body of that UUID would be `null`. Please be aware client must handle `null`.
    """
    receipt_dict = {x.uuid: x for x in sess.scalars(select(Receipt).where(Receipt.uuid.in_(uuid))).fetchall()}
    return {x: receipt_dict.get(x, None) for x in uuid}<|MERGE_RESOLUTION|>--- conflicted
+++ resolved
@@ -1,11 +1,6 @@
 import json
 import os
-<<<<<<< HEAD
-from typing import Tuple, List, Dict, Optional
-=======
-from datetime import datetime
 from typing import Tuple, List, Dict, Optional, Annotated
->>>>>>> 35a10a0c
 from uuid import UUID
 
 import boto3

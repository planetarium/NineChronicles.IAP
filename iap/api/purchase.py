--- conflicted
+++ resolved
@@ -110,16 +110,10 @@
         # Final check
         if cached_data.level < product.required_level:
             receipt.status = ReceiptStatus.REQUIRED_LEVEL
-<<<<<<< HEAD
-            raise_error(
-                sess, receipt,
-                ValueError(f"Avatar level {cached_data.level} does not met required level {product.required_level}")
-            )
-=======
             msg = f"Avatar level {avatar_level} does not met required level {product.required_level}"
             receipt.msg = msg
             raise_error(sess, receipt, ValueError(msg))
->>>>>>> 12ecdd44
+
     return receipt
 
 

name: Synth NineChronicles.IAP CDK Stack

# environment secrets cannot be inherited from caller workflow to reusable workflow.
#  I think this is HORRIBLE design
#  https://github.com/actions/runner/issues/1490
on:
  workflow_call:
    inputs:
      environment:
        required: true
        type: string
    secrets:
      ACCOUNT_ID:
        required: true
      AWS_ACCESS_KEY_ID:
        required: true
      AWS_SECRET_ACCESS_KEY:
        required: true
      KMS_KEY_ID:
        required: true
      GOOGLE_CREDENTIAL:
        required: true
      SLACK_WEBHOOK_URL:
        required: true
      IAP_GARAGE_WEBHOOK_URL:
        required: true
      GOLDEN_DUST_REQUEST_SHEET_ID:
        required: true
      GOLDEN_DUST_WORK_SHEET_ID:
        required: true

jobs:
  synth:
    runs-on: ubuntu-latest
    environment: ${{ inputs.environment }}
    outputs:
      url: ${{ steps.deployment.outputs.SERVICE_HOST }}
    steps:
      - uses: actions/checkout@v3

      - name: Setup Python
        uses: actions/setup-python@v4
        with:
          python-version: "3.10"

      - name: Setup Node.JS
        uses: actions/setup-node@v3
        with:
          node-version: 18

      - name: Install Poetry
        uses: snok/install-poetry@v1
        with:
          version: 1.4.2
          virtualenvs-in-project: true

      - name: Cache Poetry
        id: cache-poetry
        uses: actions/cache@v3
        with:
          path: .venv
          key: poetry-${{ runner.os }}-${{ hashFiles('poetry.lock') }}

      - name: Cache node_modules
        id: cache-node
        uses: actions/cache@v3
        with:
          path: iap/frontend/node_modules
          key: poetry-${{ runner.os }}-${{ hashFiles('iap/frontend/yarn.lock') }}

      - name: Install dependencies
        run: |
          poetry install
          pushd iap/frontend
          yarn install
          popd
          yarn add aws-cdk

      - name: Build IAP Layer
        run: |
          pushd iap
          poetry export --with=iap --without-hashes -o requirements.txt
          pip install -r requirements.txt -t layer/python/lib/python3.10/site-packages/
          popd

      - name: Build Worker Layer
        run: |
          pushd worker
          poetry export --with=worker --without-hashes -o requirements.txt
          pip install -r requirements.txt -t layer/python/lib/python3.10/site-packages/
          popd

      - name: Synth stack
        env:
          STAGE: ${{ vars.STAGE }}
          REGION_NAME: ${{ vars.REGION_NAME }}
          ACCOUNT_ID: ${{ secrets.ACCOUNT_ID }}
          AWS_ACCESS_KEY_ID: ${{ secrets.AWS_ACCESS_KEY_ID }}
          AWS_SECRET_ACCESS_KEY: ${{ secrets.AWS_SECRET_ACCESS_KEY }}
          HEADLESS: ${{ vars.HEADLESS }}
          KMS_KEY_ID: ${{ secrets.KMS_KEY_ID }}
          GOOGLE_CREDENTIAL: ${{ secrets.GOOGLE_CREDENTIAL }}
          GOOGLE_PACKAGE_NAME: ${{ vars.GOOGLE_PACKAGE_NAME }}
          IAP_GARAGE_WEBHOOK_URL: ${{ secrets.IAP_GARAGE_WEBHOOK_URL }}
          GOLDEN_DUST_REQUEST_SHEET_ID: ${{ secrets.GOLDEN_DUST_REQUEST_SHEET_ID }}
          GOLDEN_DUST_WORK_SHEET_ID: ${{ secrets.GOLDEN_DUST_WORK_SHEET_ID }}
          FORM_SHEET: ${{ vars.FORM_SHEET }}
<<<<<<< HEAD
=======
          CDN_HOST: ${{ vars.CDN_HOST }}
>>>>>>> a5dcbb0d
        run: |
          source $VENV
          yarn cdk synth

  slack_notification:
    uses: ./.github/workflows/slack_message.yml
    needs: synth
    if: ${{ failure() }}
    with:
      environment: ${{ inputs.environment }}
    secrets:
      SLACK_WEBHOOK_URL: ${{ secrets.SLACK_WEBHOOK_URL }}<|MERGE_RESOLUTION|>--- conflicted
+++ resolved
@@ -105,10 +105,7 @@
           GOLDEN_DUST_REQUEST_SHEET_ID: ${{ secrets.GOLDEN_DUST_REQUEST_SHEET_ID }}
           GOLDEN_DUST_WORK_SHEET_ID: ${{ secrets.GOLDEN_DUST_WORK_SHEET_ID }}
           FORM_SHEET: ${{ vars.FORM_SHEET }}
-<<<<<<< HEAD
-=======
           CDN_HOST: ${{ vars.CDN_HOST }}
->>>>>>> a5dcbb0d
         run: |
           source $VENV
           yarn cdk synth

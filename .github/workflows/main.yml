name: Works on NineChronicles.IAP

on:
  push:
    branches:
      - development
      - release/*
      - main
  pull_request:
    branches:
      - development
      - release/*
      - main

jobs:
  test:
    uses: ./.github/workflows/test.yml
    with:
      environment: ${{ github.ref == 'refs/heads/main' && 'mainnet' || (startsWith(github.ref, 'refs/heads/release') && 'internal' || 'development') }}
    secrets:
      SLACK_WEBHOOK_URL: ${{ secrets.SLACK_WEBHOOK_URL }}

  build_frontend:
    uses: ./.github/workflows/build_frontend.yml
    with:
      environment: ${{ github.ref == 'refs/heads/main' && 'mainnet' || (startsWith(github.ref, 'refs/heads/release') && 'internal' || 'development') }}
    secrets:
      SLACK_WEBHOOK_URL: ${{ secrets.SLACK_WEBHOOK_URL }}

  synth:
    uses: ./.github/workflows/synth.yml
    with:
      environment: ${{ startsWith(github.ref, 'refs/heads/release') && 'internal' || 'development' }}
    secrets:
      ACCOUNT_ID: ${{ secrets.ACCOUNT_ID }}
      AWS_ACCESS_KEY_ID: ${{ secrets.AWS_ACCESS_KEY_ID }}
      AWS_SECRET_ACCESS_KEY: ${{ secrets.AWS_SECRET_ACCESS_KEY }}
      KMS_KEY_ID: ${{ secrets.KMS_KEY_ID }}
      GOOGLE_CREDENTIAL: ${{ secrets.GOOGLE_CREDENTIAL }}
      APPLE_CREDENTIAL: ${{ secrets.APPLE_CREDENTIAL }}
      APPLE_KEY_ID: ${{ secrets.APPLE_KEY_ID }}
      APPLE_ISSUER_ID: ${{ secrets.APPLE_ISSUER_ID }}
      SLACK_WEBHOOK_URL: ${{ secrets.SLACK_WEBHOOK_URL }}
      IAP_GARAGE_WEBHOOK_URL: ${{ secrets.IAP_GARAGE_WEBHOOK_URL }}
      GOLDEN_DUST_REQUEST_SHEET_ID: ${{ secrets.GOLDEN_DUST_REQUEST_SHEET_ID }}
      GOLDEN_DUST_WORK_SHEET_ID: ${{ secrets.GOLDEN_DUST_WORK_SHEET_ID }}
<<<<<<< HEAD
      SEASON_PASS_JWT_SECRET: ${{ secrets.SEASON_PASS_JWT_SECRET }}
=======
      ODIN_AGENT_ADDRESS: ${{ secrets.ODIN_AGENT_ADDRESS }}
      ODIN_AVATAR_ADDRESS: ${{ secrets.ODIN_AVATAR_ADDRESS }}
      HEIMDALL_AGENT_ADDRESS: ${{ secrets.HEIMDALL_AGENT_ADDRESS }}
      HEIMDALL_AVATAR_ADDRESS: ${{ secrets.HEIMDALL_AVATAR_ADDRESS }}
      ODIN_INTERNAL_AGENT_ADDRESS: ${{ secrets.ODIN_INTERNAL_AGENT_ADDRESS }}
      ODIN_INTERNAL_AVATAR_ADDRESS: ${{ secrets.ODIN_INTERNAL_AVATAR_ADDRESS }}
      HEIMDALL_INTERNAL_AGENT_ADDRESS: ${{ secrets.HEIMDALL_INTERNAL_AGENT_ADDRESS }}
      HEIMDALL_INTERNAL_AVATAR_ADDRESS: ${{ secrets.HEIMDALL_INTERNAL_AVATAR_ADDRESS }}
>>>>>>> 95275e49

  deploy_without_approval:
    # This is for development / internal deployment
    if: ${{ github.ref == 'refs/heads/development' || startsWith(github.ref, 'refs/heads/release') }}
    needs: [ "test", "build_frontend", "synth" ]
    uses: ./.github/workflows/deploy.yml
    with:
      environment: ${{ startsWith(github.ref, 'refs/heads/release') && 'internal' || 'development' }}
    secrets:
      ACCOUNT_ID: ${{ secrets.ACCOUNT_ID }}
      AWS_ACCESS_KEY_ID: ${{ secrets.AWS_ACCESS_KEY_ID }}
      AWS_SECRET_ACCESS_KEY: ${{ secrets.AWS_SECRET_ACCESS_KEY }}
      KMS_KEY_ID: ${{ secrets.KMS_KEY_ID }}
      GOOGLE_CREDENTIAL: ${{ secrets.GOOGLE_CREDENTIAL }}
      APPLE_CREDENTIAL: ${{ secrets.APPLE_CREDENTIAL }}
      APPLE_KEY_ID: ${{ secrets.APPLE_KEY_ID }}
      APPLE_ISSUER_ID: ${{ secrets.APPLE_ISSUER_ID }}
      SLACK_WEBHOOK_URL: ${{ secrets.SLACK_WEBHOOK_URL }}
      IAP_GARAGE_WEBHOOK_URL: ${{ secrets.IAP_GARAGE_WEBHOOK_URL }}
      GOLDEN_DUST_REQUEST_SHEET_ID: ${{ secrets.GOLDEN_DUST_REQUEST_SHEET_ID }}
      GOLDEN_DUST_WORK_SHEET_ID: ${{ secrets.GOLDEN_DUST_WORK_SHEET_ID }}
<<<<<<< HEAD
      SEASON_PASS_JWT_SECRET: ${{ secrets.SEASON_PASS_JWT_SECRET }}
=======
      ODIN_AGENT_ADDRESS: ${{ secrets.ODIN_AGENT_ADDRESS }}
      ODIN_AVATAR_ADDRESS: ${{ secrets.ODIN_AVATAR_ADDRESS }}
      HEIMDALL_AGENT_ADDRESS: ${{ secrets.HEIMDALL_AGENT_ADDRESS }}
      HEIMDALL_AVATAR_ADDRESS: ${{ secrets.HEIMDALL_AVATAR_ADDRESS }}
      ODIN_INTERNAL_AGENT_ADDRESS: ${{ secrets.ODIN_INTERNAL_AGENT_ADDRESS }}
      ODIN_INTERNAL_AVATAR_ADDRESS: ${{ secrets.ODIN_INTERNAL_AVATAR_ADDRESS }}
      HEIMDALL_INTERNAL_AGENT_ADDRESS: ${{ secrets.HEIMDALL_INTERNAL_AGENT_ADDRESS }}
      HEIMDALL_INTERNAL_AVATAR_ADDRESS: ${{ secrets.HEIMDALL_INTERNAL_AVATAR_ADDRESS }}
>>>>>>> 95275e49

  approval:
    runs-on: ubuntu-latest
    if: ${{ github.ref == 'refs/heads/main' }}
    needs: [ "test", "build_frontend", "synth" ]
    environment: approval
    steps:
      - uses: actions/checkout@v3

      - name: Echo
        run: |
          echo "Manual Approval"

  deploy_with_approval:
    # This is for mainnet deployment. It needs user approval
    if: ${{ github.ref == 'refs/heads/main' }}
    needs: approval
    uses: ./.github/workflows/deploy.yml
    with:
      environment: mainnet
    secrets:
      ACCOUNT_ID: ${{ secrets.ACCOUNT_ID }}
      AWS_ACCESS_KEY_ID: ${{ secrets.AWS_ACCESS_KEY_ID }}
      AWS_SECRET_ACCESS_KEY: ${{ secrets.AWS_SECRET_ACCESS_KEY }}
      KMS_KEY_ID: ${{ secrets.KMS_KEY_ID }}
      GOOGLE_CREDENTIAL: ${{ secrets.GOOGLE_CREDENTIAL }}
      APPLE_CREDENTIAL: ${{ secrets.APPLE_CREDENTIAL }}
      APPLE_KEY_ID: ${{ secrets.APPLE_KEY_ID }}
      APPLE_ISSUER_ID: ${{ secrets.APPLE_ISSUER_ID }}
      SLACK_WEBHOOK_URL: ${{ secrets.SLACK_WEBHOOK_URL }}
      IAP_GARAGE_WEBHOOK_URL: ${{ secrets.IAP_GARAGE_WEBHOOK_URL }}
      GOLDEN_DUST_REQUEST_SHEET_ID: ${{ secrets.GOLDEN_DUST_REQUEST_SHEET_ID }}
      GOLDEN_DUST_WORK_SHEET_ID: ${{ secrets.GOLDEN_DUST_WORK_SHEET_ID }}
<<<<<<< HEAD
      SEASON_PASS_JWT_SECRET: ${{ secrets.SEASON_PASS_JWT_SECRET }}
=======
      ODIN_AGENT_ADDRESS: ${{ secrets.ODIN_AGENT_ADDRESS }}
      ODIN_AVATAR_ADDRESS: ${{ secrets.ODIN_AVATAR_ADDRESS }}
      HEIMDALL_AGENT_ADDRESS: ${{ secrets.HEIMDALL_AGENT_ADDRESS }}
      HEIMDALL_AVATAR_ADDRESS: ${{ secrets.HEIMDALL_AVATAR_ADDRESS }}
      ODIN_INTERNAL_AGENT_ADDRESS: ${{ secrets.ODIN_INTERNAL_AGENT_ADDRESS }}
      ODIN_INTERNAL_AVATAR_ADDRESS: ${{ secrets.ODIN_INTERNAL_AVATAR_ADDRESS }}
      HEIMDALL_INTERNAL_AGENT_ADDRESS: ${{ secrets.HEIMDALL_INTERNAL_AGENT_ADDRESS }}
      HEIMDALL_INTERNAL_AVATAR_ADDRESS: ${{ secrets.HEIMDALL_INTERNAL_AVATAR_ADDRESS }}
>>>>>>> 95275e49
<|MERGE_RESOLUTION|>--- conflicted
+++ resolved
@@ -44,9 +44,7 @@
       IAP_GARAGE_WEBHOOK_URL: ${{ secrets.IAP_GARAGE_WEBHOOK_URL }}
       GOLDEN_DUST_REQUEST_SHEET_ID: ${{ secrets.GOLDEN_DUST_REQUEST_SHEET_ID }}
       GOLDEN_DUST_WORK_SHEET_ID: ${{ secrets.GOLDEN_DUST_WORK_SHEET_ID }}
-<<<<<<< HEAD
       SEASON_PASS_JWT_SECRET: ${{ secrets.SEASON_PASS_JWT_SECRET }}
-=======
       ODIN_AGENT_ADDRESS: ${{ secrets.ODIN_AGENT_ADDRESS }}
       ODIN_AVATAR_ADDRESS: ${{ secrets.ODIN_AVATAR_ADDRESS }}
       HEIMDALL_AGENT_ADDRESS: ${{ secrets.HEIMDALL_AGENT_ADDRESS }}
@@ -55,7 +53,6 @@
       ODIN_INTERNAL_AVATAR_ADDRESS: ${{ secrets.ODIN_INTERNAL_AVATAR_ADDRESS }}
       HEIMDALL_INTERNAL_AGENT_ADDRESS: ${{ secrets.HEIMDALL_INTERNAL_AGENT_ADDRESS }}
       HEIMDALL_INTERNAL_AVATAR_ADDRESS: ${{ secrets.HEIMDALL_INTERNAL_AVATAR_ADDRESS }}
->>>>>>> 95275e49
 
   deploy_without_approval:
     # This is for development / internal deployment
@@ -77,9 +74,7 @@
       IAP_GARAGE_WEBHOOK_URL: ${{ secrets.IAP_GARAGE_WEBHOOK_URL }}
       GOLDEN_DUST_REQUEST_SHEET_ID: ${{ secrets.GOLDEN_DUST_REQUEST_SHEET_ID }}
       GOLDEN_DUST_WORK_SHEET_ID: ${{ secrets.GOLDEN_DUST_WORK_SHEET_ID }}
-<<<<<<< HEAD
       SEASON_PASS_JWT_SECRET: ${{ secrets.SEASON_PASS_JWT_SECRET }}
-=======
       ODIN_AGENT_ADDRESS: ${{ secrets.ODIN_AGENT_ADDRESS }}
       ODIN_AVATAR_ADDRESS: ${{ secrets.ODIN_AVATAR_ADDRESS }}
       HEIMDALL_AGENT_ADDRESS: ${{ secrets.HEIMDALL_AGENT_ADDRESS }}
@@ -88,7 +83,6 @@
       ODIN_INTERNAL_AVATAR_ADDRESS: ${{ secrets.ODIN_INTERNAL_AVATAR_ADDRESS }}
       HEIMDALL_INTERNAL_AGENT_ADDRESS: ${{ secrets.HEIMDALL_INTERNAL_AGENT_ADDRESS }}
       HEIMDALL_INTERNAL_AVATAR_ADDRESS: ${{ secrets.HEIMDALL_INTERNAL_AVATAR_ADDRESS }}
->>>>>>> 95275e49
 
   approval:
     runs-on: ubuntu-latest
@@ -122,9 +116,7 @@
       IAP_GARAGE_WEBHOOK_URL: ${{ secrets.IAP_GARAGE_WEBHOOK_URL }}
       GOLDEN_DUST_REQUEST_SHEET_ID: ${{ secrets.GOLDEN_DUST_REQUEST_SHEET_ID }}
       GOLDEN_DUST_WORK_SHEET_ID: ${{ secrets.GOLDEN_DUST_WORK_SHEET_ID }}
-<<<<<<< HEAD
       SEASON_PASS_JWT_SECRET: ${{ secrets.SEASON_PASS_JWT_SECRET }}
-=======
       ODIN_AGENT_ADDRESS: ${{ secrets.ODIN_AGENT_ADDRESS }}
       ODIN_AVATAR_ADDRESS: ${{ secrets.ODIN_AVATAR_ADDRESS }}
       HEIMDALL_AGENT_ADDRESS: ${{ secrets.HEIMDALL_AGENT_ADDRESS }}
@@ -132,5 +124,4 @@
       ODIN_INTERNAL_AGENT_ADDRESS: ${{ secrets.ODIN_INTERNAL_AGENT_ADDRESS }}
       ODIN_INTERNAL_AVATAR_ADDRESS: ${{ secrets.ODIN_INTERNAL_AVATAR_ADDRESS }}
       HEIMDALL_INTERNAL_AGENT_ADDRESS: ${{ secrets.HEIMDALL_INTERNAL_AGENT_ADDRESS }}
-      HEIMDALL_INTERNAL_AVATAR_ADDRESS: ${{ secrets.HEIMDALL_INTERNAL_AVATAR_ADDRESS }}
->>>>>>> 95275e49
+      HEIMDALL_INTERNAL_AVATAR_ADDRESS: ${{ secrets.HEIMDALL_INTERNAL_AVATAR_ADDRESS }}
name: Deploy NineChronicles.IAP

# environment secrets cannot be inherited from caller workflow to reusable workflow.
#  I think this is HORRIBLE design
#  https://github.com/actions/runner/issues/1490
on:
  workflow_dispatch:
    inputs:
      branch:
        required: true
        description: Target branch name to deploy
        type: string
  workflow_call:
    inputs:
      environment:
        required: true
        type: string
    secrets:
      ACCOUNT_ID:
        required: true
      AWS_ACCESS_KEY_ID:
        required: true
      AWS_SECRET_ACCESS_KEY:
        required: true
      KMS_KEY_ID:
        required: true
      GOOGLE_CREDENTIAL:
        required: true
      APPLE_CREDENTIAL:
        required: true
      APPLE_KEY_ID:
        required: true
      APPLE_ISSUER_ID:
      SLACK_WEBHOOK_URL:
        required: true
      IAP_GARAGE_WEBHOOK_URL:
        required: true
      GOLDEN_DUST_REQUEST_SHEET_ID:
        required: true
      GOLDEN_DUST_WORK_SHEET_ID:
        required: true
<<<<<<< HEAD
      SEASON_PASS_JWT_SECRET:
=======
      ODIN_AGENT_ADDRESS:
        required: true
      ODIN_AVATAR_ADDRESS:
        required: true
      HEIMDALL_AGENT_ADDRESS:
        required: true
      HEIMDALL_AVATAR_ADDRESS:
        required: true
      ODIN_INTERNAL_AGENT_ADDRESS:
        required: true
      ODIN_INTERNAL_AVATAR_ADDRESS:
        required: true
      HEIMDALL_INTERNAL_AGENT_ADDRESS:
        required: true
      HEIMDALL_INTERNAL_AVATAR_ADDRESS:
>>>>>>> 95275e49
        required: true

jobs:
  deployment:
    runs-on: ubuntu-latest
    environment: ${{ inputs.environment }}
    outputs:
      url: ${{ steps.deployment.outputs.SERVICE_HOST }}
    steps:
      - uses: actions/checkout@v4
        with:
          ref: ${{ inputs.branch || github.ref }}

      - name: Setup Python
        uses: actions/setup-python@v4
        with:
          python-version: "3.10"

      - name: Setup Node.JS
        uses: actions/setup-node@v3
        with:
          node-version: 18

      - name: Install Poetry
        uses: snok/install-poetry@v1
        with:
          version: 1.4.2
          virtualenvs-in-project: true

      - name: Cache Poetry
        id: cache-poetry
        uses: actions/cache@v3
        with:
          path: .venv
          key: poetry-${{ runner.os }}-${{ hashFiles('poetry.lock') }}

      - name: Cache node_modules
        id: cache-node
        uses: actions/cache@v3
        with:
          path: iap/frontend/node_modules
          key: poetry-${{ runner.os }}-${{ hashFiles('iap/frontend/yarn.lock') }}

      - name: Install dependencies
        run: |
          poetry install
          pushd iap/frontend
          yarn install
          popd
          yarn add aws-cdk

      - name: Download frontend artifact
        uses: actions/download-artifact@v3
        with:
          name: frontend
          path: iap/frontend/build

      - name: Build IAP Layer
        run: |
          pushd iap
          poetry export --with=iap --without-hashes -o requirements.txt
          pip install -r requirements.txt -t layer/python/lib/python3.10/site-packages/
          pip install --platform manylinux2014_x86_64 --only-binary=:all: cryptography -t layer/python/lib/python3.10/site-packages/ --upgrade
          popd

      - name: Build Worker Layer
        run: |
          pushd worker
          poetry export --with=worker --without-hashes -o requirements.txt
          pip install -r requirements.txt -t layer/python/lib/python3.10/site-packages/
          popd

      - name: Synth stack
        env:
          STAGE: ${{ vars.STAGE }}
          REGION_NAME: ${{ vars.REGION_NAME }}
          ACCOUNT_ID: ${{ secrets.ACCOUNT_ID }}
          AWS_ACCESS_KEY_ID: ${{ secrets.AWS_ACCESS_KEY_ID }}
          AWS_SECRET_ACCESS_KEY: ${{ secrets.AWS_SECRET_ACCESS_KEY }}
          HEADLESS: ${{ vars.HEADLESS }}
          KMS_KEY_ID: ${{ secrets.KMS_KEY_ID }}
          GOOGLE_CREDENTIAL: ${{ secrets.GOOGLE_CREDENTIAL }}
          GOOGLE_PACKAGE_NAME: ${{ vars.GOOGLE_PACKAGE_NAME }}
          APPLE_BUNDLE_ID: ${{ vars.APPLE_BUNDLE_ID }}
          APPLE_VALIDATION_URL: ${{ vars.APPLE_VALIDATION_URL }}
          APPLE_CREDENTIAL: ${{ secrets.APPLE_CREDENTIAL }}
          APPLE_KEY_ID: ${{ secrets.APPLE_KEY_ID }}
          APPLE_ISSUER_ID: ${{ secrets.APPLE_ISSUER_ID }}
          IAP_GARAGE_WEBHOOK_URL: ${{ secrets.IAP_GARAGE_WEBHOOK_URL }}
          GOLDEN_DUST_REQUEST_SHEET_ID: ${{ secrets.GOLDEN_DUST_REQUEST_SHEET_ID }}
          GOLDEN_DUST_WORK_SHEET_ID: ${{ secrets.GOLDEN_DUST_WORK_SHEET_ID }}
          FORM_SHEET: ${{ vars.FORM_SHEET }}
          CDN_HOST: ${{ vars.CDN_HOST }}
<<<<<<< HEAD
          SEASON_PASS_JWT_SECRET: ${{ secrets.SEASON_PASS_JWT_SECRET }}
=======
          ODIN_AGENT_ADDRESS: ${{ secrets.ODIN_AGENT_ADDRESS }}
          ODIN_AVATAR_ADDRESS: ${{ secrets.ODIN_AVATAR_ADDRESS }}
          HEIMDALL_AGENT_ADDRESS: ${{ secrets.HEIMDALL_AGENT_ADDRESS }}
          HEIMDALL_AVATAR_ADDRESS: ${{ secrets.HEIMDALL_AVATAR_ADDRESS }}
          ODIN_INTERNAL_AGENT_ADDRESS: ${{ secrets.ODIN_INTERNAL_AGENT_ADDRESS }}
          ODIN_INTERNAL_AVATAR_ADDRESS: ${{ secrets.ODIN_INTERNAL_AVATAR_ADDRESS }}
          HEIMDALL_INTERNAL_AGENT_ADDRESS: ${{ secrets.HEIMDALL_INTERNAL_AGENT_ADDRESS }}
          HEIMDALL_INTERNAL_AVATAR_ADDRESS: ${{ secrets.HEIMDALL_INTERNAL_AVATAR_ADDRESS }}
>>>>>>> 95275e49
        run: |
          source $VENV
          yarn cdk synth

      - name: Deploy stack
        id: deployment
        env:
          STAGE: ${{ vars.STAGE }}
          REGION_NAME: ${{ vars.REGION_NAME }}
          ACCOUNT_ID: ${{ secrets.ACCOUNT_ID }}
          AWS_ACCESS_KEY_ID: ${{ secrets.AWS_ACCESS_KEY_ID }}
          AWS_SECRET_ACCESS_KEY: ${{ secrets.AWS_SECRET_ACCESS_KEY }}
          HEADLESS: ${{ vars.HEADLESS }}
          KMS_KEY_ID: ${{ secrets.KMS_KEY_ID }}
          GOOGLE_CREDENTIAL: ${{ secrets.GOOGLE_CREDENTIAL }}
          GOOGLE_PACKAGE_NAME: ${{ vars.GOOGLE_PACKAGE_NAME }}
          APPLE_BUNDLE_ID: ${{ vars.APPLE_BUNDLE_ID }}
          APPLE_VALIDATION_URL: ${{ vars.APPLE_VALIDATION_URL }}
          APPLE_CREDENTIAL: ${{ secrets.APPLE_CREDENTIAL }}
          APPLE_KEY_ID: ${{ secrets.APPLE_KEY_ID }}
          APPLE_ISSUER_ID: ${{ secrets.APPLE_ISSUER_ID }}
          IAP_GARAGE_WEBHOOK_URL: ${{ secrets.IAP_GARAGE_WEBHOOK_URL }}
          GOLDEN_DUST_REQUEST_SHEET_ID: ${{ secrets.GOLDEN_DUST_REQUEST_SHEET_ID }}
          GOLDEN_DUST_WORK_SHEET_ID: ${{ secrets.GOLDEN_DUST_WORK_SHEET_ID }}
          FORM_SHEET: ${{ vars.FORM_SHEET }}
          CDN_HOST: ${{ vars.CDN_HOST }}
<<<<<<< HEAD
          SEASON_PASS_JWT_SECRET: ${{ secrets.SEASON_PASS_JWT_SECRET }}
=======
          ODIN_AGENT_ADDRESS: ${{ secrets.ODIN_AGENT_ADDRESS }}
          ODIN_AVATAR_ADDRESS: ${{ secrets.ODIN_AVATAR_ADDRESS }}
          HEIMDALL_AGENT_ADDRESS: ${{ secrets.HEIMDALL_AGENT_ADDRESS }}
          HEIMDALL_AVATAR_ADDRESS: ${{ secrets.HEIMDALL_AVATAR_ADDRESS }}
          ODIN_INTERNAL_AGENT_ADDRESS: ${{ secrets.ODIN_INTERNAL_AGENT_ADDRESS }}
          ODIN_INTERNAL_AVATAR_ADDRESS: ${{ secrets.ODIN_INTERNAL_AVATAR_ADDRESS }}
          HEIMDALL_INTERNAL_AGENT_ADDRESS: ${{ secrets.HEIMDALL_INTERNAL_AGENT_ADDRESS }}
          HEIMDALL_INTERNAL_AVATAR_ADDRESS: ${{ secrets.HEIMDALL_INTERNAL_AVATAR_ADDRESS }}
>>>>>>> 95275e49
        run: |
          source $VENV
          yarn cdk deploy --all --require-approval never -O output.txt
          cat output.txt
          ARRAY=(`grep -e "https://.*/$STAGE/" output.txt | tr "\"", "\n"`)
          echo "SERVICE_HOST=${ARRAY[-1]}"
          echo "SERVICE_HOST=${ARRAY[-1]}" >> "$GITHUB_OUTPUT"

  slack_notification:
    uses: ./.github/workflows/slack_message.yml
    needs: deployment
    if: ${{ always() }}
    with:
      environment: ${{ inputs.environment }}
      url: ${{ needs.deployment.outputs.url }}
    secrets:
      SLACK_WEBHOOK_URL: ${{ secrets.SLACK_WEBHOOK_URL }}

#      - name: Upgrade DB Schema
#        env:
#          STAGE: ${{vars.STAGE}}
#          REGION_NAME: ${{ vars.REGION_NAME }}
#          AWS_ACCESS_KEY_ID: ${{ secrets.AWS_ACCESS_KEY_ID }}
#          AWS_SECRET_ACCESS_KEY: ${{ secrets.AWS_SECRET_ACCESS_KEY }}
#        run: |
#          source $VENV
#          pushd common
#          python scripts/update_alembic_ini.py
#          alembic upgrade head -n ${{vars.STAGE}}
#          popd<|MERGE_RESOLUTION|>--- conflicted
+++ resolved
@@ -39,9 +39,8 @@
         required: true
       GOLDEN_DUST_WORK_SHEET_ID:
         required: true
-<<<<<<< HEAD
       SEASON_PASS_JWT_SECRET:
-=======
+        required: true
       ODIN_AGENT_ADDRESS:
         required: true
       ODIN_AVATAR_ADDRESS:
@@ -57,7 +56,6 @@
       HEIMDALL_INTERNAL_AGENT_ADDRESS:
         required: true
       HEIMDALL_INTERNAL_AVATAR_ADDRESS:
->>>>>>> 95275e49
         required: true
 
 jobs:
@@ -151,9 +149,7 @@
           GOLDEN_DUST_WORK_SHEET_ID: ${{ secrets.GOLDEN_DUST_WORK_SHEET_ID }}
           FORM_SHEET: ${{ vars.FORM_SHEET }}
           CDN_HOST: ${{ vars.CDN_HOST }}
-<<<<<<< HEAD
           SEASON_PASS_JWT_SECRET: ${{ secrets.SEASON_PASS_JWT_SECRET }}
-=======
           ODIN_AGENT_ADDRESS: ${{ secrets.ODIN_AGENT_ADDRESS }}
           ODIN_AVATAR_ADDRESS: ${{ secrets.ODIN_AVATAR_ADDRESS }}
           HEIMDALL_AGENT_ADDRESS: ${{ secrets.HEIMDALL_AGENT_ADDRESS }}
@@ -162,7 +158,6 @@
           ODIN_INTERNAL_AVATAR_ADDRESS: ${{ secrets.ODIN_INTERNAL_AVATAR_ADDRESS }}
           HEIMDALL_INTERNAL_AGENT_ADDRESS: ${{ secrets.HEIMDALL_INTERNAL_AGENT_ADDRESS }}
           HEIMDALL_INTERNAL_AVATAR_ADDRESS: ${{ secrets.HEIMDALL_INTERNAL_AVATAR_ADDRESS }}
->>>>>>> 95275e49
         run: |
           source $VENV
           yarn cdk synth
@@ -189,9 +184,7 @@
           GOLDEN_DUST_WORK_SHEET_ID: ${{ secrets.GOLDEN_DUST_WORK_SHEET_ID }}
           FORM_SHEET: ${{ vars.FORM_SHEET }}
           CDN_HOST: ${{ vars.CDN_HOST }}
-<<<<<<< HEAD
           SEASON_PASS_JWT_SECRET: ${{ secrets.SEASON_PASS_JWT_SECRET }}
-=======
           ODIN_AGENT_ADDRESS: ${{ secrets.ODIN_AGENT_ADDRESS }}
           ODIN_AVATAR_ADDRESS: ${{ secrets.ODIN_AVATAR_ADDRESS }}
           HEIMDALL_AGENT_ADDRESS: ${{ secrets.HEIMDALL_AGENT_ADDRESS }}
@@ -200,7 +193,6 @@
           ODIN_INTERNAL_AVATAR_ADDRESS: ${{ secrets.ODIN_INTERNAL_AVATAR_ADDRESS }}
           HEIMDALL_INTERNAL_AGENT_ADDRESS: ${{ secrets.HEIMDALL_INTERNAL_AGENT_ADDRESS }}
           HEIMDALL_INTERNAL_AVATAR_ADDRESS: ${{ secrets.HEIMDALL_INTERNAL_AVATAR_ADDRESS }}
->>>>>>> 95275e49
         run: |
           source $VENV
           yarn cdk deploy --all --require-approval never -O output.txt

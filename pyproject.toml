[tool.poetry]
name = "ninechronicles-iap"
version = "0.1.0"
description = "NineChronicles In-app Purchase Service"
authors = ["hyeon <hyeon+iap@planetariumhq.com>"]
readme = "README.md"
packages = [{include = "iap"}]

[tool.poetry.dependencies]
python = "^3.10"
fastapi = "^0.95.1"
psycopg2-binary = "^2.9.6"
sqlalchemy = "^2.0.12"
uvicorn = "^0.22.0"
<<<<<<< HEAD
boto3 = "^1.26.137"

=======
requests = "^2.30.0"
>>>>>>> 96bc4b3c

[tool.poetry.group.dev.dependencies]
ipython = "^8.13.1"
pytest = "^7.3.1"
alembic = "^1.10.4"

[build-system]
requires = ["poetry-core"]
build-backend = "poetry.core.masonry.api"<|MERGE_RESOLUTION|>--- conflicted
+++ resolved
@@ -12,12 +12,8 @@
 psycopg2-binary = "^2.9.6"
 sqlalchemy = "^2.0.12"
 uvicorn = "^0.22.0"
-<<<<<<< HEAD
 boto3 = "^1.26.137"
-
-=======
 requests = "^2.30.0"
->>>>>>> 96bc4b3c
 
 [tool.poetry.group.dev.dependencies]
 ipython = "^8.13.1"

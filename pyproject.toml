[tool.poetry]
name = "ninechronicles-iap"
version = "1.14.0"
description = "NineChronicles In-app Purchase Service"
authors = ["hyeon <hyeon+iap@planetariumhq.com>"]
readme = "README.md"
package-mode = false

[tool.poetry.dependencies]
# Main, Common
python = "^3.10"
psycopg2-binary = "^2.9.7"
sqlalchemy = "^2.0.28"
requests = "^2.31.0"
google-api-python-client = "^2.122.0"
gql = { extras = ["requests"], version = "^3.5.0" }
eth-utils = "^2.2.0"
pycryptodome = "^3.20.0"
eth-account = "^0.9.0"
pydantic="^2.6.4"
bencodex = "^1.0.1"
pyjwt = "^2.8.0"
fastapi-cache2 = "^0.2.1"
alembic = "^1.13.1"
python-dotenv = "^1.0.1"
<<<<<<< HEAD
itsdangerous = "^2.2.0"
=======
>>>>>>> f4e42d1d

[tool.poetry.group.iap.dependencies]
# IAP API
cryptography = "^41.0.7"
fastapi = "^0.110.0"
uvicorn = "^0.23.2"
mangum = "^0.17.0"
boto3 = "^1.28.46"

[tool.poetry.group.worker.dependencies]
# IAP Worker
pyasn1 = "^0.5.0"
hexbytes = "^0.3.1"
google-auth-oauthlib = "^1.2.0"

[tool.poetry.group.dev.dependencies]
# Only for development
ipython = "^8.22.2"
pytest = "^7.4.4"
aws-cdk-lib = "2.166.0"
constructs = "^10.2.70"
fastapi-debug-toolbar = "^0.6.2"

[tool.poetry.group.backoffice.dependencies]
# Only for Backoffice
Jinja2 = "^3.1.5"
python-multipart = "^0.0.20"

[build-system]
requires = ["poetry-core"]
build-backend = "poetry.core.masonry.api"<|MERGE_RESOLUTION|>--- conflicted
+++ resolved
@@ -23,10 +23,8 @@
 fastapi-cache2 = "^0.2.1"
 alembic = "^1.13.1"
 python-dotenv = "^1.0.1"
-<<<<<<< HEAD
 itsdangerous = "^2.2.0"
-=======
->>>>>>> f4e42d1d
+
 
 [tool.poetry.group.iap.dependencies]
 # IAP API

--- conflicted
+++ resolved
@@ -20,11 +20,7 @@
     def from_raw_data(
             cls,
             ticker: str, decimal_places: int, minters: Optional[List[str]] = None, total_supply_trackable: bool = False,
-<<<<<<< HEAD
-            amount: Decimal = Decimal('0')
-=======
             amount: Decimal = Decimal("0")
->>>>>>> 6b803feb
     ):
         return cls(
             Currency(ticker, decimal_places, minters, total_supply_trackable),

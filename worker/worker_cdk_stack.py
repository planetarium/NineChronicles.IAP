--- conflicted
+++ resolved
@@ -197,12 +197,13 @@
             timeout=cdk_core.Duration.seconds(120),
             environment=env,
             memory_size=256,
+            reserved_concurrent_executions=1,
         )
 
         # Every ten minute
         ten_minute_event_rule = _events.Rule(
             self, f"{config.stage}-9c-iap-gd-handler-event",
-            schedule=_events.Schedule.cron(minute="*")  # Every ten minute
+            schedule=_events.Schedule.cron(minute="*/10")  # Every ten minute
         )
         ten_minute_event_rule.add_target(_event_targets.LambdaFunction(gd_handler))
 
@@ -222,52 +223,4 @@
             memory_size=256,
         )
 
-<<<<<<< HEAD
-            everyday_event_rule.add_target(_event_targets.LambdaFunction(garage_report))
-
-        # Golden dust by NCG handler
-        env["GOLDEN_DUST_REQUEST_SHEET_ID"] = config.golden_dust_request_sheet_id
-        env["GOLDEN_DUST_WORK_SHEET_ID"] = config.golden_dust_work_sheet_id
-        env["FORM_SHEET"] = config.form_sheet
-        gd_handler = _lambda.Function(
-            self, f"{config.stage}-9c-iap-goldendust-handler-function",
-            function_name=f"{config.stage}-9c-iap-goldendust-handler",
-            runtime=_lambda.Runtime.PYTHON_3_10,
-            description="Request handler for Golden dust by NCG for PC users",
-            code=_lambda.AssetCode("worker/worker", exclude=exclude_list),
-            handler="golden_dust_by_ncg.handle_request",
-            layers=[layer],
-            role=role,
-            vpc=shared_stack.vpc,
-            timeout=cdk_core.Duration.seconds(120),
-            environment=env,
-            memory_size=256,
-            reserved_concurrent_executions=1,
-        )
-
-        # Every ten minute
-        ten_minute_event_rule = _events.Rule(
-            self, f"{config.stage}-9c-iap-gd-handler-event",
-            schedule=_events.Schedule.cron(minute="*/10")  # Every ten minute
-        )
-        ten_minute_event_rule.add_target(_event_targets.LambdaFunction(gd_handler))
-
-        # Golden dust unload Tx. tracker
-        gd_tracker = _lambda.Function(
-            self, f"{config.stage}-9c-iap-goldendust-tracker-function",
-            function_name=f"{config.stage}-9c-iap-goldendust-tracker",
-            runtime=_lambda.Runtime.PYTHON_3_10,
-            description=f"Tx. status tracker for golden dust unload for PC users",
-            code=_lambda.AssetCode("worker/worker", exclude=exclude_list),
-            handler="golden_dust_by_ncg.track_tx",
-            layers=[layer],
-            role=role,
-            vpc=shared_stack.vpc,
-            timeout=cdk_core.Duration.seconds(50),
-            environment=env,
-            memory_size=256,
-        )
-
-=======
->>>>>>> a5dcbb0d
         minute_event_rule.add_target(_event_targets.LambdaFunction(gd_tracker))
--- conflicted
+++ resolved
@@ -1,8 +1,5 @@
-<<<<<<< HEAD
 import dataclasses
-=======
 import datetime
->>>>>>> e1f47112
 import json
 import logging
 import os

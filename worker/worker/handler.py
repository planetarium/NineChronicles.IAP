import datetime
import json
import logging
import os
import uuid
from dataclasses import dataclass
from typing import List, Optional, Tuple, Union

import requests
from sqlalchemy import create_engine, select
from sqlalchemy.orm import Session, joinedload, scoped_session, sessionmaker

from common import logger
from common._crypto import Account
from common._graphql import GQL
from common.enums import TxStatus
from common.models.product import Product
from common.models.receipt import Receipt
from common.utils.actions import create_unload_my_garages_action_plain_value
from common.utils.aws import fetch_secrets, fetch_kms_key_id
from common.utils.receipt import PlanetID
from common.utils.transaction import create_unsigned_tx, append_signature_to_unsigned_tx

DB_URI = os.environ.get("DB_URI")
db_password = fetch_secrets(os.environ.get("REGION_NAME"), os.environ.get("SECRET_ARN"))["password"]
DB_URI = DB_URI.replace("[DB_PASSWORD]", db_password)
CURRENT_PLANET = PlanetID.ODIN if os.environ.get("STAGE") == "mainnet" else PlanetID.ODIN_INTERNAL
GQL_URL = f"{os.environ.get('HEADLESS')}/graphql"

engine = create_engine(DB_URI, pool_size=5, max_overflow=5)

planet_dict = {}
try:
    resp = requests.get(os.environ.get("PLANET_URL"))
    data = resp.json()
    for planet in data:
        if PlanetID(bytes(planet["id"], "utf-8")) == CURRENT_PLANET:
            planet_dict = {
                PlanetID(bytes(k, "utf-8")): v for k, v in planet["bridges"].items()
            }
except:
    # Fail over
    planet_dict = json.loads(os.environ.get("BRIDGE_DATA", "{}"))


@dataclass
class SQSMessageRecord:
    messageId: str
    receiptHandle: str
    body: Union[dict, str]
    attributes: dict
    messageAttributes: dict
    md5OfBody: str
    eventSource: str
    eventSourceARN: str
    awsRegion: str

    def __post_init__(self):
        self.body = json.loads(self.body) if isinstance(self.body, str) else self.body


@dataclass
class SQSMessage:
    Records: Union[List[SQSMessageRecord], dict]

    def __post_init__(self):
        self.Records = [SQSMessageRecord(**x) for x in self.Records]


def process(sess: Session, message: SQSMessageRecord, nonce: int = None) -> Tuple[
    Tuple[bool, str, Optional[str]], int, bytes
]:
    stage = os.environ.get("STAGE", "development")
    region_name = os.environ.get("REGION_NAME", "us-east-2")
    logging.debug(f"STAGE: {stage} || REGION: {region_name}")
    account = Account(fetch_kms_key_id(stage, region_name))
    gql = GQL(GQL_URL)
    if not nonce:
        nonce = gql.get_next_nonce(account.address)

    product = sess.scalar(
        select(Product)
        .options(joinedload(Product.fav_list)).options(joinedload(Product.fungible_item_list))
        .where(Product.id == message.body.get("product_id"))
    )

    planet_id: PlanetID = PlanetID(bytes(message.body["planet_id"], 'utf-8'))
    agent_address = message.body.get("agent_addr")
    avatar_address = message.body.get("avatar_addr")
    memo = json.dumps({"iap": {"g_sku": product.google_sku, "a_sku": product.apple_sku}})
    # Through bridge
    if planet_id != CURRENT_PLANET:
        agent_address = planet_dict[planet_id]["agent"]
        avatar_address = planet_dict[planet_id]["avatar"]
        memo = json.dumps([message.body.get("agent_addr"), message.body.get("avatar_addr"), memo])
    fav_data = [x.to_fav_data(agent_address=agent_address, avatar_address=avatar_address) for x in product.fav_list]

    item_data = [{
        "fungibleId": x.fungible_item_id,
        "count": x.amount
    } for x in product.fungible_item_list]

    unload_from_garage = create_unload_my_garages_action_plain_value(
        id=uuid.uuid1().hex(),
        fav_data=fav_data,
        avatar_addr=avatar_address,
        item_data=item_data,
        memo=memo
    )

    unsigned_tx = create_unsigned_tx(
        planet_id=planet_id, public_key=account.pubkey.hex(), address=account.address, nonce=nonce,
        plain_value=unload_from_garage, timestamp=datetime.datetime.utcnow() + datetime.timedelta(hours=1)
    )
    signature = account.sign_tx(unsigned_tx)
<<<<<<< HEAD
    signed_tx = gql.sign(unsigned_tx, signature)
    return gql.stage(signed_tx), nonce, signed_tx
=======
    signed_tx = append_signature_to_unsigned_tx(unsigned_tx, signature)
    return gql.stage(signed_tx), nonce
>>>>>>> c4bf7e10


def handle(event, context):
    """
    Receive purchase/buyer data from IAP server and create Tx to 9c.

    Receiving data
    - inventory_addr (str): Target inventory address to receive items
    - product_id (int): Target product ID to send to buyer
    - uuid (uuid): UUID of receipt-tx pair managed by DB
    """
    message = SQSMessage(Records=event.get("Records", {}))
    logging.debug("=== Message from SQS ====\n")
    logging.debug(message)
    logging.debug("=== Message end ====\n")

    sess = None
    try:
        sess = scoped_session(sessionmaker(bind=engine))
        uuid_list = [x.body.get("uuid") for x in message.Records if x.body.get("uuid") is not None]
        receipt_dict = {str(x.uuid): x for x in sess.scalars(select(Receipt).where(Receipt.uuid.in_(uuid_list)))}
        nonce = None
        for i, record in enumerate(message.Records):
            # Always 1 record in message since IAP sends one record at a time.
            # TODO: Handle exceptions and send messages to DLQ
            receipt = receipt_dict.get(record.body.get("uuid"))
            if not receipt:
                success, msg, tx_id = False, f"{record.body.get('uuid')} is not exist in Receipt history", None
                logger.error(msg)
            else:
                receipt.tx_status = TxStatus.CREATED
                (success, msg, tx_id), nonce, signed_tx = process(sess, record, nonce=nonce)
                receipt.nonce = nonce
                if success:
                    nonce += 1
                receipt.tx_id = tx_id
                receipt.tx_status = TxStatus.STAGED
                receipt.tx = signed_tx.hex()
                sess.add(receipt)
                sess.commit()
            print(
                f"{i + 1}/{len(message.Records)} : {'Success' if success else 'Fail'} with message: "
                f"\n\tTx. ID: {tx_id}"
                f"\n\t{msg}"
            )
    finally:
        if sess is not None:
            sess.close()<|MERGE_RESOLUTION|>--- conflicted
+++ resolved
@@ -113,13 +113,8 @@
         plain_value=unload_from_garage, timestamp=datetime.datetime.utcnow() + datetime.timedelta(hours=1)
     )
     signature = account.sign_tx(unsigned_tx)
-<<<<<<< HEAD
-    signed_tx = gql.sign(unsigned_tx, signature)
+    signed_tx = append_signature_to_unsigned_tx(unsigned_tx, signature)
     return gql.stage(signed_tx), nonce, signed_tx
-=======
-    signed_tx = append_signature_to_unsigned_tx(unsigned_tx, signature)
-    return gql.stage(signed_tx), nonce
->>>>>>> c4bf7e10
 
 
 def handle(event, context):
